--- conflicted
+++ resolved
@@ -44,15 +44,8 @@
     /// to avoid centralizing on a single shard.
     fn shards<U, F: Fn(Self::Shard) -> U>(&mut self, vec: &mut Vec<U>, transform: F);
 
-<<<<<<< HEAD
-    type IterAllocatedChunks<'t>: Iterator<Item = ops::Range<Self::Raw>> + iter::FusedIterator + 't
-    where
-        Self: 't;
-    fn iter_allocated_chunks_offline(&mut self) -> Self::IterAllocatedChunks<'_>;
-=======
     /// Takes a snapshot of the available entity IDs.
     fn snapshot(&self) -> Snapshot<Self::Raw>;
->>>>>>> bade2b30
 
     /// Allocate an ID in offline mode.
     fn allocate(&mut self, hint: Self::AllocHint) -> Self::Raw;
@@ -160,6 +153,12 @@
         let arc = reuse_queues.get_mut(index).expect("index out of bounds");
         Arc::get_mut(arc).expect("shards are dropped in offline mode").get_mut()
     }
+
+    fn iter_allocated_chunks_offline(
+        &mut self,
+    ) -> impl Iterator<Item = ops::Range<E>> + iter::FusedIterator + '_ {
+        iter_gaps(self.global_gauge.load(), self.recyclable.iter().copied())
+    }
 }
 
 impl<E: Raw, T: Recycler<E>, S: ShardAssigner> Ealloc for Recycling<E, T, S> {
@@ -188,14 +187,8 @@
         self.shard_assigner.shuffle_shards(my_slice);
     }
 
-<<<<<<< HEAD
-    type IterAllocatedChunks<'t> = impl Iterator<Item = ops::Range<E>> + iter::FusedIterator + 't where Self: 't;
-    fn iter_allocated_chunks_offline(&mut self) -> Self::IterAllocatedChunks<'_> {
-        iter_gaps(self.global_gauge.load(), self.recyclable.iter().copied())
-=======
     fn snapshot(&self) -> Snapshot<Self::Raw> {
         Snapshot { gauge: self.global_gauge.load(), recyclable: Arc::clone(&self.recyclable) }
->>>>>>> bade2b30
     }
 
     fn allocate(&mut self, hint: Self::AllocHint) -> Self::Raw {
